name: Build Releases
on:
  push:
<<<<<<< HEAD
    paths:
      - '**/*-ssrust.version'
=======
    tags:
      - v*
  workflow_dispatch:
    inputs:
      tag:
        description: 'Release Tag'
        required: true
        type: string
>>>>>>> f3511945

env:
  CARGO_TERM_COLOR: always

jobs:
  build-cross:
    runs-on: ubuntu-latest
    env:
      RUST_BACKTRACE: full
    strategy:
      fail-fast: false
      matrix:
        target:
          - i686-unknown-linux-musl
          - x86_64-pc-windows-gnu
          - x86_64-unknown-linux-gnu
          - x86_64-unknown-linux-musl
          - armv7-unknown-linux-musleabihf
          - armv7-unknown-linux-gnueabihf
          - arm-unknown-linux-gnueabi
          - arm-unknown-linux-gnueabihf
          - arm-unknown-linux-musleabi
          - arm-unknown-linux-musleabihf
          - aarch64-unknown-linux-gnu
          - aarch64-unknown-linux-musl
          - mips-unknown-linux-musl
          - mips-unknown-linux-gnu
          - mipsel-unknown-linux-musl

    steps:
      - uses: actions/checkout@v3

      - name: Install Rust
        run: |
          rustup set profile minimal
          rustup toolchain install stable
          rustup default stable
          rustup override set stable
          rustup target add --toolchain stable ${{ matrix.target }}

      - name: Install cross
        run: |
          echo "SSRust_VERSION=v$(cat build-ssrust.version)-dns" >> $GITHUB_ENV
          cargo install cross

      - name: Build ${{ matrix.target }}
        timeout-minutes: 120
        run: |
          compile_target=${{ matrix.target }}

          if [[ "$compile_target" == *"-linux-"* || "$compile_target" == *"-apple-"* ]]; then
            compile_features="-f local-redir -f local-tun -f local-dns"
          fi

          if [[ "$compile_target" == "mips-"* || "$compile_target" == "mipsel-"* || "$compile_target" == "mips64-"* || "$compile_target" == "mips64el-"* ]]; then
            sudo apt-get update -y && sudo apt-get install -y upx;
            if [[ "$?" == "0" ]]; then
              compile_compress="-u"
            fi
          fi

          cd build
          ./build-release -t ${{ matrix.target }} $compile_features $compile_compress
<<<<<<< HEAD
          cd release
          for var in `ls shadowsocks-*`; do mv -f "$var" `echo "$var" |sed 's/^shadowsocks/ssrust-dns/'`; done
          
=======

      - name: Upload Github Assets
        uses: softprops/action-gh-release@v1
        env:
          GITHUB_TOKEN: ${{ secrets.GITHUB_TOKEN }}
        with:
          files: build/release/*
          prerelease: ${{ contains(github.ref_name, '-') }}
          tag_name: ${{ inputs.tag || github.ref_name }}

  build-unix:
    runs-on: ${{ matrix.os }}
    env:
      BUILD_EXTRA_FEATURES: "local-redir local-tun"
      RUST_BACKTRACE: full
    strategy:
      fail-fast: false
      matrix:
        # os: [ubuntu-latest, macos-latest]
        os: [macos-latest]
        target:
          - x86_64-apple-darwin
          - aarch64-apple-darwin
    steps:
      - uses: actions/checkout@v3

      - name: Install GNU tar
        if: runner.os == 'macOS'
        run: |
          brew install gnu-tar
          # echo "::add-path::/usr/local/opt/gnu-tar/libexec/gnubin"
          echo "/usr/local/opt/gnu-tar/libexec/gnubin" >> $GITHUB_PATH

      - name: Install Rust
        run: |
          rustup set profile minimal
          rustup toolchain install stable
          rustup default stable
          rustup override set stable
          rustup target add --toolchain stable ${{ matrix.target }}

      - name: Build release
        shell: bash
        run: |
          ./build/build-host-release -t ${{ matrix.target }}

>>>>>>> f3511945
      - name: Upload Github Assets
        uses: softprops/action-gh-release@v1
        env:
          GITHUB_TOKEN: ${{ secrets.GITHUB_TOKEN }}
        with:
          files: build/release/*
<<<<<<< HEAD
          tag_name: ${{ env.SSRust_VERSION }}

  
=======
          prerelease: ${{ contains(github.ref_name, '-') }}
          tag_name: ${{ inputs.tag || github.ref_name }}

  build-windows:
    runs-on: windows-latest
    env:
      RUSTFLAGS: "-C target-feature=+crt-static"
      RUST_BACKTRACE: full
    steps:
      - uses: actions/checkout@v3

      - name: Install Rust
        run: |
          rustup set profile minimal
          rustup toolchain install stable
          rustup default stable
          rustup override set stable

      - name: Build release
        run: |
          pwsh ./build/build-host-release.ps1

      - name: Upload Github Assets
        uses: softprops/action-gh-release@v1
        env:
          GITHUB_TOKEN: ${{ secrets.GITHUB_TOKEN }}
        with:
          files: build/release/*
          prerelease: ${{ contains(github.ref_name, '-') }}
          tag_name: ${{ inputs.tag || github.ref_name }}
>>>>>>> f3511945
<|MERGE_RESOLUTION|>--- conflicted
+++ resolved
@@ -1,10 +1,6 @@
 name: Build Releases
 on:
   push:
-<<<<<<< HEAD
-    paths:
-      - '**/*-ssrust.version'
-=======
     tags:
       - v*
   workflow_dispatch:
@@ -13,7 +9,6 @@
         description: 'Release Tag'
         required: true
         type: string
->>>>>>> f3511945
 
 env:
   CARGO_TERM_COLOR: always
@@ -77,12 +72,9 @@
 
           cd build
           ./build-release -t ${{ matrix.target }} $compile_features $compile_compress
-<<<<<<< HEAD
           cd release
           for var in `ls shadowsocks-*`; do mv -f "$var" `echo "$var" |sed 's/^shadowsocks/ssrust-dns/'`; done
           
-=======
-
       - name: Upload Github Assets
         uses: softprops/action-gh-release@v1
         env:
@@ -128,18 +120,12 @@
         run: |
           ./build/build-host-release -t ${{ matrix.target }}
 
->>>>>>> f3511945
       - name: Upload Github Assets
         uses: softprops/action-gh-release@v1
         env:
           GITHUB_TOKEN: ${{ secrets.GITHUB_TOKEN }}
         with:
           files: build/release/*
-<<<<<<< HEAD
-          tag_name: ${{ env.SSRust_VERSION }}
-
-  
-=======
           prerelease: ${{ contains(github.ref_name, '-') }}
           tag_name: ${{ inputs.tag || github.ref_name }}
 
@@ -169,5 +155,4 @@
         with:
           files: build/release/*
           prerelease: ${{ contains(github.ref_name, '-') }}
-          tag_name: ${{ inputs.tag || github.ref_name }}
->>>>>>> f3511945
+          tag_name: ${{ inputs.tag || github.ref_name }}
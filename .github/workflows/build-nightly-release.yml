name: Build Nightly Releases
on:
  push:
<<<<<<< HEAD
    tags:
      - v*
#      push:
#    branches: [master]
=======
    branches: [master]
  workflow_dispatch:
>>>>>>> f3511945

env:
  CARGO_TERM_COLOR: always

jobs:
  build-cross:
    runs-on: ubuntu-latest
    env:
      RUST_BACKTRACE: full
    strategy:
      fail-fast: false
      matrix:
        target:
          - x86_64-unknown-linux-musl
          - aarch64-unknown-linux-musl

    steps:
      - uses: actions/checkout@v3

      - name: Install Rust
        run: |
          rustup set profile minimal
          rustup toolchain install stable
          rustup default stable
          rustup override set stable
          rustup target add --toolchain stable ${{ matrix.target }}

      - name: Install cross
        run: cargo install cross

      - name: Build ${{ matrix.target }}
        timeout-minutes: 120
        run: |
          compile_target=${{ matrix.target }}

          if [[ "$compile_target" == *"-linux-"* || "$compile_target" == *"-apple-"* ]]; then
            compile_features="-f local-redir -f local-tun"
          fi

          if [[ "$compile_target" == "mips-"* || "$compile_target" == "mipsel-"* || "$compile_target" == "mips64-"* || "$compile_target" == "mips64el-"* ]]; then
            sudo apt-get update -y && sudo apt-get install -y upx;
            if [[ "$?" == "0" ]]; then
              compile_compress="-u"
            fi
          fi

          cd build
          ./build-release -t ${{ matrix.target }} $compile_features $compile_compress

      - name: Upload Artifacts
        uses: actions/upload-artifact@v3
        with:
          name: ${{ matrix.target }}
          path: build/release/*

  build-unix:
    runs-on: ${{ matrix.os }}
    env:
      BUILD_EXTRA_FEATURES: "local-redir local-tun"
      RUST_BACKTRACE: full
    strategy:
      fail-fast: false
      matrix:
        os: [macos-latest]
        target:
          - x86_64-apple-darwin
          - aarch64-apple-darwin
    steps:
      - uses: actions/checkout@v3

      - name: Install GNU tar
        if: runner.os == 'macOS'
        run: |
          brew install gnu-tar
          # echo "::add-path::/usr/local/opt/gnu-tar/libexec/gnubin"
          echo "/usr/local/opt/gnu-tar/libexec/gnubin" >> $GITHUB_PATH

      - name: Install Rust
        run: |
          rustup set profile minimal
          rustup toolchain install stable
          rustup default stable
          rustup override set stable
          rustup target add --toolchain stable ${{ matrix.target }}

      - name: Build release
        shell: bash
        run: |
          ./build/build-host-release -t ${{ matrix.target }}

      - name: Upload Artifacts
        uses: actions/upload-artifact@v3
        with:
          name: ${{ matrix.target }}
          path: build/release/*

  build-windows:
    runs-on: windows-latest
    env:
      RUSTFLAGS: "-C target-feature=+crt-static"
      RUST_BACKTRACE: full
    steps:
      - uses: actions/checkout@v3

      - name: Install Rust
        run: |
          rustup set profile minimal
          rustup toolchain install stable
          rustup default stable
          rustup override set stable

      - name: Build release
        run: |
          pwsh ./build/build-host-release.ps1

      - name: Upload Artifacts
        uses: actions/upload-artifact@v3
        with:
          name: windows-native
          path: build/release/*<|MERGE_RESOLUTION|>--- conflicted
+++ resolved
@@ -1,15 +1,8 @@
 name: Build Nightly Releases
 on:
   push:
-<<<<<<< HEAD
-    tags:
-      - v*
-#      push:
-#    branches: [master]
-=======
     branches: [master]
   workflow_dispatch:
->>>>>>> f3511945
 
 env:
   CARGO_TERM_COLOR: always
